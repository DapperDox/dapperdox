--- conflicted
+++ resolved
@@ -11,11 +11,7 @@
 
 	"github.com/dapperdox/dapperdox/config"
 	"github.com/dapperdox/dapperdox/logger"
-<<<<<<< HEAD
-	"github.com/davecgh/go-spew/spew"
-=======
 	//"github.com/davecgh/go-spew/spew"
->>>>>>> bd21928a
 	"github.com/go-openapi/loads"
 	"github.com/go-openapi/spec"
 	"github.com/serenize/snaker"
@@ -592,8 +588,6 @@
 	} else {
 		method.Produces = api.Produces
 	}
-
-	spew.Dump(method.Consumes)
 
 	// If Tagging is not used by spec to select, group and order API paths to document, then
 	// complete the missing names.
